--- conflicted
+++ resolved
@@ -461,21 +461,20 @@
         self._init_data()
 
     def reinit_data(self, mode, seed):
-        if mode == 'train':
+        if mode == "train":
             self.processor.init_data(
                 self.loader,
                 folder=self.data_folder_train,
                 indices=self.train_idx,
                 seed=seed,
             )
-        elif mode == 'validation':
+        elif mode == "validation":
             self.processor.init_data(
                 self.loader,
                 folder=self.data_folder_validation,
                 indices=self.valid_idx,
                 seed=seed,
             )
-
 
     def epoch_step(self):
         self.epoch += 1
@@ -551,7 +550,7 @@
 
         t = rangebar(n_epoch) if show_progress else range(n_epoch)
         for _ in t:
-            self.reinit_data('train', self.epoch) # TODO: flag as parameter?
+            self.reinit_data("train", self.epoch)  # TODO: flag as parameter?
             self.epoch_step()
             self.save_if_best()
             self.change_learning_rate()
@@ -789,11 +788,7 @@
 
         self.plot_cfm_evaluation(inputs[0], labels, output_label)
 
-<<<<<<< HEAD
-    def show_receptive_field(self, index=0, mode="train", augment=False, rf_th=0.01):
-=======
-    def show_receptive_field(self, index=0, mode="train", threshold = 0.5, augment=False):
->>>>>>> 2f71b1ba
+    def show_receptive_field(self, index=0, mode="train", threshold=0.5, augment=False):
         assert mode in [
             "train",
             "validation",
@@ -825,11 +820,7 @@
         inputs = inputs.cpu().numpy()[0]
         labels = labels.cpu().numpy()[0]
         rf = rf.cpu().numpy()
-<<<<<<< HEAD
-        rf_clip = np.clip(rf, 0, rf_th) / rf_th
-=======
-        rf = np.clip(rf, 0, threshold)/threshold
->>>>>>> 2f71b1ba
+        rf = np.clip(rf, 0, threshold) / threshold
 
         print(inputs.shape)
         print(labels.shape)
@@ -837,11 +828,7 @@
         imgs = [
             *get_slices(inputs[0]),
             *get_slices(labels),
-<<<<<<< HEAD
-            *get_slices(inputs[0] * rf_clip),
-=======
-            *get_slices(inputs[0] *rf),
->>>>>>> 2f71b1ba
+            *get_slices(inputs[0] * rf),
         ]
 
         plt.figure(figsize=(13, 8))
